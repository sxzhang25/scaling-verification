--- conflicted
+++ resolved
@@ -72,15 +72,9 @@
         
             for verifier_name in verifiers_list:
                 if verifier_name.startswith('~'):
-<<<<<<< HEAD
-                    verifier_data = (1 - h5f['verifier'][verifier_name[1:]][:]).tolist()
-                else:
-                    verifier_data = h5f['verifier'][verifier_name][:].tolist()
-=======
                     verifier_data = (1 - h5f[f'verifier'][verifier_name[1:]][:]).tolist()
                 else:
                     verifier_data = h5f[f'verifier'][verifier_name][:].tolist()
->>>>>>> 5458e610
                 if verifier_name not in data:
                     data[verifier_name] = verifier_data
                 else:
